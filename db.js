--- conflicted
+++ resolved
@@ -55,64 +55,7 @@
     return await query(baseQuery);
   },
 
-<<<<<<< HEAD
-  // Get neighbourhood comparison (developments/zones) for a specific report
-  getNeighborhoodComparison: async (reportId) => {
-    const queryText = `
-      SELECT report_id, chart_id, series_id, stats_category, locations
-      FROM customer.report_charts
-      WHERE report_id = $1 AND chart_type = 'neighbourhood_comparison'
-      LIMIT 1
-    `;
-    return await query(queryText, [reportId]);
-  },
-
-  // Upsert neighbourhood comparison for a report
-  upsertNeighborhoodComparison: async (reportId, mode, names, chartType) => {
-    const client = await pool.connect();
-    try {
-      await client.query('BEGIN');
-
-      const existing = await client.query(`
-        SELECT chart_id
-        FROM customer.report_charts
-        WHERE report_id = $1 AND chart_type = 'neighbourhood_comparison'
-      `, [reportId]);
-
-      if (existing.rowCount > 0) {
-        const chartId = existing.rows[0].chart_id;
-        await client.query(`
-          UPDATE customer.report_charts
-          SET series_id = $1, stats_category = NULL, locations = $2::text[]
-          WHERE chart_id = $3
-        `, [chartType || null, names, chartId]);
-      } else {
-        const maxChartIdResult = await client.query(`
-          SELECT COALESCE(MAX(chart_id), 0) as max_chart_id
-          FROM customer.report_charts
-        `);
-        const nextChartId = maxChartIdResult.rows[0].max_chart_id + 1;
-
-        await client.query(`
-          INSERT INTO customer.report_charts (chart_id, report_id, chart_type, series_id, stats_category, locations)
-          VALUES ($1, $2, 'neighbourhood_comparison', $3, NULL, $4::text[])
-        `, [nextChartId, reportId, chartType || null, names]);
-      }
-
-      await client.query('COMMIT');
-      return { success: true };
-    } catch (error) {
-      await client.query('ROLLBACK');
-      throw error;
-    } finally {
-      client.release();
-    }
-  },
-
-  // Get report charts data
-=======
   // Get report charts data (legacy compatibility if needed)
->>>>>>> cf8a7e50
   getReportCharts: async (reportId = null) => {
     // Return an empty set; callers now use specific tables per chart type
     const empty = { rows: [], rowCount: 0 };
