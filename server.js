--- conflicted
+++ resolved
@@ -263,14 +263,6 @@
   }
 });
 
-<<<<<<< HEAD
-// Get neighbourhood comparison (development/zone) for a specific report
-app.get('/api/reports/:reportId/neighborhood-comparison', async (req, res) => {
-  try {
-    const { reportId: urlSlug } = req.params;
-
-    // Resolve reportId from slug or numeric id
-=======
 // Minimal save API for neighbourhood comparison
 app.put('/api/reports/:reportId/neighbourhood-comparison', async (req, res) => {
   try {
@@ -280,7 +272,6 @@
     if (!Array.isArray(payload) || payload.length === 0) {
       return res.status(400).json({ success: false, error: 'names (array) or items (array) required' });
     }
->>>>>>> cf8a7e50
     let reportId;
     if (/^\d+$/.test(urlSlug)) {
       reportId = urlSlug;
@@ -288,43 +279,6 @@
       const expectedUrl = `/reports/${urlSlug}`;
       const basicResult = await dbQueries.getReportBasic();
       const matchingReport = basicResult.rows.find(r => r.report_url === expectedUrl);
-<<<<<<< HEAD
-      if (!matchingReport) {
-        return res.status(404).json({ success: false, error: 'Report not found' });
-      }
-      reportId = matchingReport.report_id;
-    }
-
-    const result = await dbQueries.getNeighborhoodComparison(reportId);
-    res.json({ success: true, data: result.rows[0] || null });
-  } catch (error) {
-    console.error('Error fetching neighborhood comparison:', error);
-    res.status(500).json({ success: false, error: 'Failed to fetch neighborhood comparison', message: error.message });
-  }
-});
-
-// Update neighbourhood comparison for a specific report
-app.put('/api/reports/:reportId/neighborhood-comparison', async (req, res) => {
-  try {
-    const { reportId: urlSlug } = req.params;
-    const { mode, names, chartType } = req.body;
-
-    // Normalize names to array of strings
-    const normalizedNames = Array.isArray(names)
-      ? names.map(n => String(n))
-      : [];
-
-
-    // Validate inputs
-    if (!mode || !['development', 'zone'].includes(String(mode))) {
-      return res.status(400).json({ success: false, error: 'mode must be development or zone' });
-    }
-    if (!Array.isArray(normalizedNames) || normalizedNames.length === 0) {
-      return res.status(400).json({ success: false, error: 'names must be a non-empty array' });
-    }
-
-    // Resolve reportId from slug or numeric id
-=======
       if (!matchingReport) return res.status(404).json({ success: false, error: 'Report not found' });
       reportId = matchingReport.report_id;
     }
@@ -340,7 +294,6 @@
 app.get('/api/reports/:reportId/neighbourhood-comparison', async (req, res) => {
   try {
     const { reportId: urlSlug } = req.params;
->>>>>>> cf8a7e50
     let reportId;
     if (/^\d+$/.test(urlSlug)) {
       reportId = urlSlug;
@@ -348,22 +301,6 @@
       const expectedUrl = `/reports/${urlSlug}`;
       const basicResult = await dbQueries.getReportBasic();
       const matchingReport = basicResult.rows.find(r => r.report_url === expectedUrl);
-<<<<<<< HEAD
-      if (!matchingReport) {
-        return res.status(404).json({ success: false, error: 'Report not found' });
-      }
-      reportId = matchingReport.report_id;
-    }
-
-    await dbQueries.upsertNeighborhoodComparison(reportId, mode, normalizedNames, chartType || null);
-    res.json({ success: true, message: 'Neighbourhood comparison updated successfully' });
-  } catch (error) {
-    console.error('Error updating neighbourhood comparison:', {
-      message: error.message,
-      stack: error.stack
-    });
-    res.status(500).json({ success: false, error: 'Failed to update neighbourhood comparison', message: error.message });
-=======
       if (!matchingReport) return res.status(404).json({ success: false, error: 'Report not found' });
       reportId = matchingReport.report_id;
     }
@@ -375,7 +312,6 @@
   } catch (error) {
     console.error('Error fetching neighbourhood comparison:', error);
     res.status(500).json({ success: false, error: 'Failed to fetch neighbourhood comparison', message: error.message });
->>>>>>> cf8a7e50
   }
 });
 // Get all report home info
